--- conflicted
+++ resolved
@@ -18,15 +18,7 @@
 
 import net.dv8tion.jda.api.Permission;
 import net.dv8tion.jda.api.entities.*;
-<<<<<<< HEAD
-import net.dv8tion.jda.api.requests.Request;
-import net.dv8tion.jda.api.requests.Response;
-import net.dv8tion.jda.internal.entities.AbstractChannelImpl;
-import net.dv8tion.jda.internal.entities.PermissionOverrideImpl;
-import net.dv8tion.jda.internal.requests.Route;
-=======
 import net.dv8tion.jda.api.requests.RestAction;
->>>>>>> 1ba4536f
 import net.dv8tion.jda.internal.utils.Checks;
 
 import javax.annotation.CheckReturnValue;
@@ -49,19 +41,6 @@
  */
 public interface PermissionOverrideAction extends RestAction<PermissionOverride>
 {
-<<<<<<< HEAD
-    private long allow = 0;
-    private long deny = 0;
-    private final GuildChannel channel;
-
-    private final IPermissionHolder permissionHolder;
-
-    public PermissionOverrideAction(JDA api, Route.CompiledRoute route, GuildChannel channel, IPermissionHolder permissionHolder)
-    {
-        super(api, route);
-        this.channel = channel;
-        this.permissionHolder = permissionHolder;
-=======
     @Override
     PermissionOverrideAction setCheck(BooleanSupplier checks);
 
@@ -101,7 +80,6 @@
     default boolean isRoleOverride()
     {
         return !isMemberOverride();
->>>>>>> 1ba4536f
     }
 
     /**
@@ -199,14 +177,7 @@
      * @return True, if this is targeting a Member
      *         If this is {@code false} it is targeting a {@link net.dv8tion.jda.api.entities.Role Role}. ({@link #isRole()})
      */
-<<<<<<< HEAD
-    public boolean isMember()
-    {
-        return permissionHolder instanceof Member;
-    }
-=======
     boolean isMember();
->>>>>>> 1ba4536f
 
     /**
      * Whether this Action will
@@ -216,15 +187,7 @@
      * @return True, if this is targeting a Role.
      *         If this is {@code false} it is targeting a {@link net.dv8tion.jda.api.entities.Member Member}. ({@link #isMember()})
      */
-<<<<<<< HEAD
-    public boolean isRole()
-    {
-        return permissionHolder instanceof Role;
-    }
-
-=======
     boolean isRole();
->>>>>>> 1ba4536f
 
     /**
      * Sets the value of explicitly granted permissions
@@ -249,18 +212,7 @@
      * @see    #setAllow(net.dv8tion.jda.api.Permission...) setAllow(Permission...)
      */
     @CheckReturnValue
-<<<<<<< HEAD
-    public PermissionOverrideAction setAllow(long allowBits)
-    {
-        Checks.notNegative(allowBits, "Granted permissions value");
-        Checks.check(allowBits <= Permission.ALL_PERMISSIONS, "Specified allow value may not be greater than a full permission set");
-        this.allow = allowBits;
-        this.deny &= ~allowBits;
-        return this;
-    }
-=======
     PermissionOverrideAction setAllow(long allowBits);
->>>>>>> 1ba4536f
 
     /**
      * Sets the value of explicitly granted permissions
@@ -287,11 +239,7 @@
     {
         if (permissions == null || permissions.isEmpty())
             return setAllow(0);
-<<<<<<< HEAD
-        Checks.noneNull(permissions, "Permission");
-=======
         Checks.noneNull(permissions, "Permissions");
->>>>>>> 1ba4536f
         return setAllow(Permission.getRaw(permissions));
     }
 
@@ -315,8 +263,7 @@
     {
         if (permissions == null || permissions.length == 0)
             return setAllow(0);
-<<<<<<< HEAD
-        Checks.noneNull(permissions, "Permission");
+        Checks.noneNull(permissions, "Permissions");
         return setAllow(Permission.getRaw(permissions));
     }
 
@@ -372,12 +319,6 @@
     }
 
 
-=======
-        Checks.noneNull(permissions, "Permissions");
-        return setAllow(Permission.getRaw(permissions));
-    }
-
->>>>>>> 1ba4536f
     /**
      * Sets the value of explicitly denied permissions
      * using the bitwise representation of a set of {@link net.dv8tion.jda.api.Permission Permissions}.
@@ -401,18 +342,7 @@
      * @see    #setDeny(net.dv8tion.jda.api.Permission...) setDeny(Permission...)
      */
     @CheckReturnValue
-<<<<<<< HEAD
-    public PermissionOverrideAction setDeny(long denyBits)
-    {
-        Checks.notNegative(denyBits, "Denied permissions value");
-        Checks.check(denyBits <= Permission.ALL_PERMISSIONS, "Specified allow value may not be greater than a full permission set");
-        this.deny = denyBits;
-        this.allow &= ~denyBits;
-        return this;
-    }
-=======
     PermissionOverrideAction setDeny(long denyBits);
->>>>>>> 1ba4536f
 
     /**
      * Sets the value of explicitly denied permissions
@@ -439,11 +369,7 @@
     {
         if (permissions == null || permissions.isEmpty())
             return setDeny(0);
-<<<<<<< HEAD
-        Checks.noneNull(permissions, "Permission");
-=======
         Checks.noneNull(permissions, "Permissions");
->>>>>>> 1ba4536f
         return setDeny(Permission.getRaw(permissions));
     }
 
@@ -467,8 +393,7 @@
     {
         if (permissions == null || permissions.length == 0)
             return setDeny(0);
-<<<<<<< HEAD
-        Checks.noneNull(permissions, "Permission");
+        Checks.noneNull(permissions, "Permissions");
         return setDeny(Permission.getRaw(permissions));
     }
 
@@ -524,12 +449,6 @@
     }
 
 
-=======
-        Checks.noneNull(permissions, "Permissions");
-        return setDeny(Permission.getRaw(permissions));
-    }
-
->>>>>>> 1ba4536f
     /**
      * Combination of {@link #setAllow(long)} and {@link #setDeny(long)}
      * <br>First sets the allow bits and then the deny bits.
@@ -579,35 +498,6 @@
     @CheckReturnValue
     default PermissionOverrideAction setPermissions(Collection<Permission> grantPermissions, Collection<Permission> denyPermissions)
     {
-<<<<<<< HEAD
-        JSONObject object = new JSONObject();
-        object.put("type", isRole() ? "role" : "member");
-        object.put("allow", allow);
-        object.put("deny", deny);
-
-        return getRequestBody(object);
-    }
-
-    @Override
-    protected void handleResponse(Response response, Request<PermissionOverride> request)
-    {
-        if (!response.isOk())
-        {
-            request.onFailure(response);
-            return;
-        }
-
-        long id = permissionHolder.getIdLong();
-        JSONObject object = (JSONObject) request.getRawBody();
-        PermissionOverrideImpl override = new PermissionOverrideImpl(channel, id, permissionHolder);
-        override.setAllow(object.getLong("allow"));
-        override.setDeny(object.getLong("deny"));
-
-        ((AbstractChannelImpl<?>) channel).getOverrideMap().put(id, override);
-
-        request.onSuccess(override);
-=======
         return setAllow(grantPermissions).setDeny(denyPermissions);
->>>>>>> 1ba4536f
     }
 }