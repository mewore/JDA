--- conflicted
+++ resolved
@@ -18,6 +18,9 @@
 
 import net.dv8tion.jda.core.Permission;
 import net.dv8tion.jda.core.entities.*;
+import net.dv8tion.jda.core.entities.impl.JDAImpl;
+import net.dv8tion.jda.core.requests.Request;
+import net.dv8tion.jda.core.requests.Response;
 import net.dv8tion.jda.core.requests.Route;
 import net.dv8tion.jda.core.utils.Checks;
 import okhttp3.RequestBody;
@@ -72,7 +75,25 @@
      */
     public ChannelAction(Route.CompiledRoute route, String name, Guild guild, ChannelType type)
     {
-        super(guild.getJDA(), route, response -> voice ? response.getJDA().getEntityBuilder().createVoiceChannel(response.getObject(), guild.getIdLong()) : response.getJDA().getEntityBuilder().createTextChannel(response.getObject(), guild.getIdLong()));
+        super(guild.getJDA(), route, response -> {
+            EntityBuilder builder = response.getJDA().getEntityBuilder();
+            Channel channel;
+            switch (type)
+            {
+                case VOICE:
+                    channel = builder.createVoiceChannel(response.getObject(), guild.getIdLong());
+                    break;
+                case TEXT:
+                    channel = builder.createTextChannel(response.getObject(), guild.getIdLong());
+                    break;
+                case CATEGORY:
+                    channel = builder.createCategory(response.getObject(), guild.getIdLong());
+                    break;
+                default:
+                    throw new IllegalStateException("Created channel of unknown type!");
+            }
+            return channel;
+        });
         this.guild = guild;
         this.type = type;
         this.name = name;
@@ -386,38 +407,6 @@
         return getRequestBody(object);
     }
 
-<<<<<<< HEAD
-=======
-    @Override
-    protected void handleResponse(Response response, Request<Channel> request)
-    {
-        if (!response.isOk())
-        {
-            request.onFailure(response);
-            return;
-        }
-
-        EntityBuilder builder = api.getEntityBuilder();;
-        Channel channel;
-        switch (type)
-        {
-            case VOICE:
-                channel = builder.createVoiceChannel(response.getObject(), guild.getIdLong());
-                break;
-            case TEXT:
-                channel = builder.createTextChannel(response.getObject(), guild.getIdLong());
-                break;
-            case CATEGORY:
-                channel = builder.createCategory(response.getObject(), guild.getIdLong());
-                break;
-            default:
-                request.onFailure(new IllegalStateException("Created channel of unknown type!"));
-                return;
-        }
-        request.onSuccess(channel);
-    }
-
->>>>>>> 7c2369b0
     protected void checkPermissions(Permission... permissions)
     {
         if (permissions == null)
