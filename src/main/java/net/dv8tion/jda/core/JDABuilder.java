/*
 *     Copyright 2015-2018 Austin Keener & Michael Ritter & Florian Spieß
 *
 * Licensed under the Apache License, Version 2.0 (the "License");
 * you may not use this file except in compliance with the License.
 * You may obtain a copy of the License at
 *
 *     http://www.apache.org/licenses/LICENSE-2.0
 *
 * Unless required by applicable law or agreed to in writing, software
 * distributed under the License is distributed on an "AS IS" BASIS,
 * WITHOUT WARRANTIES OR CONDITIONS OF ANY KIND, either express or implied.
 * See the License for the specific language governing permissions and
 * limitations under the License.
 */
package net.dv8tion.jda.core;

import com.neovisionaries.ws.client.WebSocketFactory;
import net.dv8tion.jda.core.JDA.Status;
import net.dv8tion.jda.core.audio.factory.IAudioSendFactory;
import net.dv8tion.jda.core.entities.Game;
import net.dv8tion.jda.core.entities.impl.JDAImpl;
import net.dv8tion.jda.core.exceptions.AccountTypeException;
import net.dv8tion.jda.core.hooks.IEventManager;
import net.dv8tion.jda.core.managers.impl.PresenceImpl;
import net.dv8tion.jda.core.requests.SessionReconnectQueue;
import net.dv8tion.jda.core.utils.Checks;
import net.dv8tion.jda.core.utils.ProvidingSessionController;
import net.dv8tion.jda.core.utils.SessionController;
import net.dv8tion.jda.core.utils.SessionControllerAdapter;
import okhttp3.OkHttpClient;

import javax.annotation.Nonnegative;
import javax.annotation.Nonnull;
import javax.annotation.Nullable;
import javax.security.auth.login.LoginException;
import java.util.*;
import java.util.concurrent.ConcurrentMap;

/**
 * Used to create new {@link net.dv8tion.jda.core.JDA} instances. This is also useful for making sure all of
 * your {@link net.dv8tion.jda.core.hooks.EventListener EventListeners} are registered
 * before {@link net.dv8tion.jda.core.JDA} attempts to log in.
 *
 * <p>A single JDABuilder can be reused multiple times. Each call to
 * {@link net.dv8tion.jda.core.JDABuilder#buildAsync() buildAsync()} or
 * {@link net.dv8tion.jda.core.JDABuilder#buildBlocking() buildBlocking()}
 * creates a new {@link net.dv8tion.jda.core.JDA} instance using the same information.
 * This means that you can have listeners easily registered to multiple {@link net.dv8tion.jda.core.JDA} instances.
 */
public class JDABuilder
{
    protected final List<Object> listeners;

    protected ConcurrentMap<String, String> contextMap = null;
    protected boolean enableContext = true;
    protected SessionController controller = null;
    protected SessionReconnectQueue reconnectQueue = null;
    protected ShardedRateLimiter shardRateLimiter = null;
    protected OkHttpClient.Builder httpClientBuilder = null;
    protected WebSocketFactory wsFactory = null;
    protected AccountType accountType;
    protected String token = null;
    protected IEventManager eventManager = null;
    protected IAudioSendFactory audioSendFactory = null;
    protected JDA.ShardInfo shardInfo = null;
    protected Game game = null;
    protected OnlineStatus status = OnlineStatus.ONLINE;
    protected int maxReconnectDelay = 900;
    protected int corePoolSize = 2;
    protected boolean enableVoice = true;
    protected boolean enableShutdownHook = true;
    protected boolean enableBulkDeleteSplitting = true;
    protected boolean autoReconnect = true;
    protected boolean idle = false;
    protected boolean requestTimeoutRetry = true;

    /**
     * Creates a completely empty JDABuilder.
     * <br>If you use this, you need to set the  token using
     * {@link net.dv8tion.jda.core.JDABuilder#setToken(String) setToken(String)}
     * before calling {@link net.dv8tion.jda.core.JDABuilder#buildAsync() buildAsync()}
     * or {@link net.dv8tion.jda.core.JDABuilder#buildBlocking() buildBlocking()}
     *
     * @param  accountType
     *         The {@link net.dv8tion.jda.core.AccountType AccountType}.
     *
     * @throws IllegalArgumentException
     *         If the given AccountType is {@code null}
     */
    public JDABuilder(AccountType accountType)
    {
        Checks.notNull(accountType, "accountType");

        this.accountType = accountType;
        this.listeners = new LinkedList<>();
    }

    /**
     * Sets the {@link org.slf4j.MDC MDC} mappings to use in JDA.
     * <br>If sharding is enabled JDA will automatically add a {@code jda.shard} context with the format {@code [SHARD_ID / TOTAL]}
     * where {@code SHARD_ID} and {@code TOTAL} are the shard configuration.
     * Additionally it will provide context for the id via {@code jda.shard.id} and the total via {@code jda.shard.total}.
     *
     * <p>If provided with non-null map this automatically enables MDC context using {@link #setContextEnabled(boolean) setContextEnable(true)}!
     *
     * @param  map
     *         The <b>modifiable</b> context map to use in JDA, or {@code null} to reset
     *
     * @return The JDABuilder instance. Useful for chaining.
     *
     * @see    <a href="https://www.slf4j.org/api/org/slf4j/MDC.html" target="_blank">MDC Javadoc</a>
     * @see    #setContextEnabled(boolean)
     */
    @Nonnull
    public JDABuilder setContextMap(@Nullable ConcurrentMap<String, String> map)
    {
        this.contextMap = map;
        if (map != null)
            this.enableContext = true;
        return this;
    }

    /**
     * Whether JDA should use a synchronized MDC context for all of its controlled threads.
     * <br>Default: {@code true}
     *
     * @param  enable
     *         True, if JDA should provide an MDC context map
     *
     * @return The JDABuilder instance. Useful for chaining.
     *
     * @see    <a href="https://www.slf4j.org/api/org/slf4j/MDC.html" target="_blank">MDC Javadoc</a>
     * @see    #setContextMap(java.util.concurrent.ConcurrentMap)
     */
    @Nonnull
    public JDABuilder setContextEnabled(boolean enable)
    {
        this.enableContext = enable;
        return this;
    }

    /**
     * Sets the queue that will be used to reconnect sessions.
     * <br>This will ensure that sessions do not reconnect at the same time!
     *
     * <p><b>It is required to use the same instance of this queue for all JDA sessions of the same bot account!
     * <br>Not doing that may result in <u>API spam and finally an IP ban.</u></b>
     *
     * @param  queue
     *         {@link net.dv8tion.jda.core.requests.SessionReconnectQueue SessionReconnectQueue} to use
     *
     * @return The JDABuilder instance. Useful for chaining.
     *
     * @deprecated
     *         This system has been completely moved into a new central object {@link net.dv8tion.jda.core.utils.SessionController SessionController}.
     *         <br>Use {@link #setSessionController(SessionController)} instead!
     */
<<<<<<< HEAD
    @Nonnull
    public JDABuilder setReconnectQueue(@Nullable SessionReconnectQueue queue)
=======
    @Deprecated
    public JDABuilder setReconnectQueue(SessionReconnectQueue queue)
>>>>>>> 78ee8f87
    {
        this.reconnectQueue = queue;
        return this;
    }

    /**
     * Sets the {@link net.dv8tion.jda.core.ShardedRateLimiter ShardedRateLimiter} that will be used to keep
     * track of rate limits across sessions.
     * <br>When one shard hits the global rate limit all others will be informed by this value wrapper.
     * This does nothing for {@link net.dv8tion.jda.core.AccountType#CLIENT AccountType.CLIENT}!
     *
     * <p>It is recommended to use the same ShardedRateLimiter for all shards and not one each. This is
     * similar to {@link net.dv8tion.jda.core.requests.SessionReconnectQueue SessionReconnectQueue}!
     *
     * <p><b>This value is set when invoking {@link #setToken(String)} and cannot be unset using {@code null}. The re-use of this builder
     * to build each shard is sufficient and setting it is not required.</b>
     * <br>Providing {@code null} is equivalent to doing {@code setShardedRateLimiter(new ShardedRateLimiter())}.
     *
     * <p>When you construct multiple JDABuilder instances to build shards it is recommended to use the same ShardedRateLimiter on
     * all of them. But it is to be <u>avoided</u> to use the same ShardedRateLimiter for different accounts/tokens!
     *
     * @param  rateLimiter
     *         ShardedRateLimiter used to keep track of cross-session rate limits
     *
     * @return The JDABuilder instance. Useful for chaining.
     *
     * @deprecated
     *         This system has been completely moved into a new central object {@link net.dv8tion.jda.core.utils.SessionController SessionController}.
     *         <br>Use {@link #setSessionController(SessionController)} instead!
     */
<<<<<<< HEAD
    @Nonnull
    public JDABuilder setShardedRateLimiter(@Nullable ShardedRateLimiter rateLimiter)
=======
    @Deprecated
    public JDABuilder setShardedRateLimiter(ShardedRateLimiter rateLimiter)
>>>>>>> 78ee8f87
    {
        if (accountType != AccountType.BOT)
            this.shardRateLimiter = null;
        else
            this.shardRateLimiter = rateLimiter == null ? new ShardedRateLimiter() : rateLimiter;
        return this;
    }

    /**
     * Whether the Requester should retry when
     * a {@link java.net.SocketTimeoutException SocketTimeoutException} occurs.
     * <br><b>Default</b>: {@code true}
     *
     * <p>This value can be changed at any time with {@link net.dv8tion.jda.core.JDA#setRequestTimeoutRetry(boolean) JDA.setRequestTimeoutRetry(boolean)}!
     *
     * @param  retryOnTimeout
     *         True, if the Request should retry once on a socket timeout
     *
     * @return The JDABuilder instance. Useful for chaining.
     */
    @Nonnull
    public JDABuilder setRequestTimeoutRetry(boolean retryOnTimeout)
    {
        this.requestTimeoutRetry = retryOnTimeout;
        return this;
    }

    /**
     * Sets the token that will be used by the {@link net.dv8tion.jda.core.JDA} instance to log in when
     * {@link net.dv8tion.jda.core.JDABuilder#buildAsync() buildAsync()}
     * or {@link net.dv8tion.jda.core.JDABuilder#buildBlocking() buildBlocking()}
     * is called.
     *
     * <p><u><b>This will reset the prior provided {@link #setShardedRateLimiter(ShardedRateLimiter)} setting
     * if this token is different to the previously set token!</b></u>
     *
     * <h2>For {@link net.dv8tion.jda.core.AccountType#BOT}</h2>
     * <ol>
     *     <li>Go to your <a href="https://discordapp.com/developers/applications/me">Discord Applications</a></li>
     *     <li>Create or select an already existing application</li>
     *     <li>Verify that it has already been turned into a Bot. If you see the "Create a Bot User" button, click it.</li>
     *     <li>Click the <i>click to reveal</i> link beside the <b>Token</b> label to show your Bot's {@code token}</li>
     * </ol>
     *
     * <h2>For {@link net.dv8tion.jda.core.AccountType#CLIENT}</h2>
     * <br>Using either the Discord desktop app or the Browser Webapp
     * <ol>
     *     <li>Press {@code Ctrl-Shift-i} which will bring up the developer tools.</li>
     *     <li>Go to the {@code Application} tab</li>
     *     <li>Under {@code Storage}, select {@code Local Storage}, and then {@code discordapp.com}</li>
     *     <li>Find the {@code token} row and copy the value that is in quotes.</li>
     * </ol>
     *
     * @param  token
     *         The token of the account that you would like to login with.
     *
     * @return The JDABuilder instance. Useful for chaining.
     */
    @Nonnull
    public JDABuilder setToken(@Nullable String token)
    {
        //Share ratelimit for the same token
        // when this builder is used to build different accounts this makes sure we don't use the
        // same ratelimiter on them as it would be inaccurate
        if (accountType == AccountType.BOT && !Objects.equals(token, this.token))
            shardRateLimiter = new ShardedRateLimiter();
        this.token = token;
        return this;
    }

    /**
     * Sets the {@link okhttp3.OkHttpClient.Builder Builder} that will be used by JDA's requester.
     * This can be used to set things such as connection timeout and proxy. 
     *
     * @param  builder
     *         The new {@link okhttp3.OkHttpClient.Builder Builder} to use.
     *
     * @return The JDABuilder instance. Useful for chaining.
     */
    @Nonnull
    public JDABuilder setHttpClientBuilder(@Nullable OkHttpClient.Builder builder)
    {
        this.httpClientBuilder = builder;
        return this;
    }

    /**
     * Sets the {@link com.neovisionaries.ws.client.WebSocketFactory WebSocketFactory} that will be used by JDA's websocket client.
     * This can be used to set things such as connection timeout and proxy.
     *
     * @param  factory
     *         The new {@link com.neovisionaries.ws.client.WebSocketFactory WebSocketFactory} to use.
     *
     * @return The JDABuilder instance. Useful for chaining.
     */
    @Nonnull
    public JDABuilder setWebsocketFactory(@Nullable WebSocketFactory factory)
    {
        this.wsFactory = factory;
        return this;
    }

    /**
     * Sets the core pool size for the global JDA
     * {@link java.util.concurrent.ScheduledExecutorService ScheduledExecutorService} which is used
     * in various locations throughout the JDA instance created by this builder. (Default: 2)
     *
     * @param  size
     *         The core pool size for the global JDA executor
     *
     * @throws java.lang.IllegalArgumentException
     *         If the specified core pool size is not positive
     *
     * @return The JDABuilder instance. Useful for chaining.
     */
    @Nonnull
    public JDABuilder setCorePoolSize(@Nonnegative int size)
    {
        Checks.positive(size, "Core pool size");
        this.corePoolSize = size;
        return this;
    }

    /**
     * Enables/Disables Voice functionality.
     * <br>This is useful, if your current system doesn't support Voice and you do not need it.
     *
     * <p>Default: <b>true (enabled)</b>
     *
     * @param  enabled
     *         True - enables voice support.
     *
     * @return The JDABuilder instance. Useful for chaining.
     */
    @Nonnull
    public JDABuilder setAudioEnabled(boolean enabled)
    {
        this.enableVoice = enabled;
        return this;
    }

    /**
     * If enabled, JDA will separate the bulk delete event into individual delete events, but this isn't as efficient as
     * handling a single event would be. It is recommended that BulkDelete Splitting be disabled and that the developer
     * should instead handle the {@link net.dv8tion.jda.core.events.message.MessageBulkDeleteEvent MessageBulkDeleteEvent}
     *
     * <p>Default: <b>true (enabled)</b>
     *
     * @param  enabled
     *         True - The MESSAGE_DELETE_BULK will be split into multiple individual MessageDeleteEvents.
     *
     * @return The JDABuilder instance. Useful for chaining.
     */
    @Nonnull
    public JDABuilder setBulkDeleteSplittingEnabled(boolean enabled)
    {
        this.enableBulkDeleteSplitting = enabled;
        return this;
    }

    /**
     * Enables/Disables the use of a Shutdown hook to clean up JDA.
     * <br>When the Java program closes shutdown hooks are run. This is used as a last-second cleanup
     * attempt by JDA to properly close connections.
     *
     * <p>Default: <b>true (enabled)</b>
     *
     * @param  enable
     *         True (default) - use shutdown hook to clean up JDA if the Java program is closed.
     *
     * @return Return the {@link net.dv8tion.jda.core.JDABuilder JDABuilder } instance. Useful for chaining.
     */
    @Nonnull
    public JDABuilder setEnableShutdownHook(boolean enable)
    {
        this.enableShutdownHook = enable;
        return this;
    }

    /**
     * Sets whether or not JDA should try to reconnect if a connection-error is encountered.
     * <br>This will use an incremental reconnect (timeouts are increased each time an attempt fails).
     *
     * Default: <b>true (enabled)</b>
     *
     * @param  autoReconnect
     *         If true - enables autoReconnect
     *
     * @return The JDABuilder instance. Useful for chaining.
     */
    @Nonnull
    public JDABuilder setAutoReconnect(boolean autoReconnect)
    {
        this.autoReconnect = autoReconnect;
        return this;
    }

    /**
     * Changes the internally used EventManager.
     * <br>There are 2 provided Implementations:
     * <ul>
     *     <li>{@link net.dv8tion.jda.core.hooks.InterfacedEventManager InterfacedEventManager} which uses the Interface
     *     {@link net.dv8tion.jda.core.hooks.EventListener EventListener} (tip: use the {@link net.dv8tion.jda.core.hooks.ListenerAdapter ListenerAdapter}).
     *     <br>This is the default EventManager.</li>
     *
     *     <li>{@link net.dv8tion.jda.core.hooks.AnnotatedEventManager AnnotatedEventManager} which uses the Annotation
     *         {@link net.dv8tion.jda.core.hooks.SubscribeEvent @SubscribeEvent} to mark the methods that listen for events.</li>
     * </ul>
     * <br>You can also create your own EventManager (See {@link net.dv8tion.jda.core.hooks.IEventManager}).
     *
     * @param  manager
     *         The new {@link net.dv8tion.jda.core.hooks.IEventManager} to use.
     *
     * @return The JDABuilder instance. Useful for chaining.
     */
    @Nonnull
    public JDABuilder setEventManager(@Nullable IEventManager manager)
    {
        this.eventManager = manager;
        return this;
    }

    /**
     * Changes the factory used to create {@link net.dv8tion.jda.core.audio.factory.IAudioSendSystem IAudioSendSystem}
     * objects which handle the sending loop for audio packets.
     * <br>By default, JDA uses {@link net.dv8tion.jda.core.audio.factory.DefaultSendFactory DefaultSendFactory}.
     *
     * @param  factory
     *         The new {@link net.dv8tion.jda.core.audio.factory.IAudioSendFactory IAudioSendFactory} to be used
     *         when creating new {@link net.dv8tion.jda.core.audio.factory.IAudioSendSystem} objects.
     *
     * @return The JDABuilder instance. Useful for chaining.
     */
    @Nonnull
    public JDABuilder setAudioSendFactory(@Nullable IAudioSendFactory factory)
    {
        this.audioSendFactory = factory;
        return this;
    }

    /**
     * Sets whether or not we should mark our session as afk
     * <br>This value can be changed at any time in the {@link net.dv8tion.jda.core.managers.Presence Presence} from a JDA instance.
     *
     * @param  idle
     *         boolean value that will be provided with our IDENTIFY package to mark our session as afk or not. <b>(default false)</b>
     *
     * @return The JDABuilder instance. Useful for chaining.
     *
     * @see    net.dv8tion.jda.core.managers.Presence#setIdle(boolean) Presence#setIdle(boolean)
     */
    @Nonnull
    public JDABuilder setIdle(boolean idle)
    {
        this.idle = idle;
        return this;
    }

    /**
     * Sets the {@link net.dv8tion.jda.core.entities.Game Game} for our session.
     * <br>This value can be changed at any time in the {@link net.dv8tion.jda.core.managers.Presence Presence} from a JDA instance.
     *
     * <p><b>Hint:</b> You can create a {@link net.dv8tion.jda.core.entities.Game Game} object using
     * {@link net.dv8tion.jda.core.entities.Game#playing(String)} or {@link net.dv8tion.jda.core.entities.Game#streaming(String, String)}.
     *
     * @param  game
     *         An instance of {@link net.dv8tion.jda.core.entities.Game Game} (null allowed)
     *
     * @return The JDABuilder instance. Useful for chaining.
     *
     * @see    net.dv8tion.jda.core.managers.Presence#setGame(Game)  Presence.setGame(Game)
     */
    @Nonnull
    public JDABuilder setGame(@Nullable Game game)
    {
        this.game = game;
        return this;
    }

    /**
     * Sets the {@link net.dv8tion.jda.core.OnlineStatus OnlineStatus} our connection will display.
     * <br>This value can be changed at any time in the {@link net.dv8tion.jda.core.managers.Presence Presence} from a JDA instance.
     *
     * <p><b>Note:</b>This will not take affect for {@link net.dv8tion.jda.core.AccountType#CLIENT AccountType.CLIENT}
     * if the status specified in the user_settings is not "online" as it is overriding our identify status.
     *
     * @param  status
     *         Not-null OnlineStatus (default online)
     *
     * @throws IllegalArgumentException
     *         if the provided OnlineStatus is null or {@link net.dv8tion.jda.core.OnlineStatus#UNKNOWN UNKNOWN}
     *
     * @return The JDABuilder instance. Useful for chaining.
     *
     * @see    net.dv8tion.jda.core.managers.Presence#setStatus(OnlineStatus) Presence.setStatus(OnlineStatus)
     */
    @Nonnull
    public JDABuilder setStatus(@Nullable OnlineStatus status)
    {
        if (status == null || status == OnlineStatus.UNKNOWN)
            throw new IllegalArgumentException("OnlineStatus cannot be null or unknown!");
        this.status = status;
        return this;
    }

    /**
     * Adds all provided listeners to the list of listeners that will be used to populate the {@link net.dv8tion.jda.core.JDA JDA} object.
     * <br>This uses the {@link net.dv8tion.jda.core.hooks.InterfacedEventManager InterfacedEventListener} by default.
     * <br>To switch to the {@link net.dv8tion.jda.core.hooks.AnnotatedEventManager AnnotatedEventManager},
     * use {@link #setEventManager(net.dv8tion.jda.core.hooks.IEventManager) setEventManager(new AnnotatedEventManager())}.
     *
     * <p><b>Note:</b> When using the {@link net.dv8tion.jda.core.hooks.InterfacedEventManager InterfacedEventListener} (default),
     * given listener(s) <b>must</b> be instance of {@link net.dv8tion.jda.core.hooks.EventListener EventListener}!
     *
     * @param   listeners
     *          The listener(s) to add to the list.
     *
     * @throws java.lang.IllegalArgumentException
     *         If either listeners or one of it's objects is {@code null}.
     *
     * @return The JDABuilder instance. Useful for chaining.
     *
     * @see    net.dv8tion.jda.core.JDA#addEventListener(Object...) JDA.addEventListener(Object...)
     */
    @Nonnull
    public JDABuilder addEventListener(@Nullable Object... listeners)
    {
        Checks.noneNull(listeners, "listeners");

        Collections.addAll(this.listeners, listeners);
        return this;
    }

    /**
     * Removes all provided listeners from the list of listeners.
     *
     * @param  listeners
     *         The listener(s) to remove from the list.
     *
     * @throws java.lang.IllegalArgumentException
     *         If either listeners or one of it's objects is {@code null}.
     *
     * @return The JDABuilder instance. Useful for chaining.
     *
     * @see    net.dv8tion.jda.core.JDA#removeEventListener(Object...) JDA.removeEventListener(Object...)
     */
    @Nonnull
    public JDABuilder removeEventListener(@Nullable Object... listeners)
    {
        Checks.noneNull(listeners, "listeners");

        this.listeners.removeAll(Arrays.asList(listeners));
        return this;
    }

    /**
     * Sets the maximum amount of time that JDA will back off to wait when attempting to reconnect the MainWebsocket.
     * <br>Provided value must be 32 or greater.
     *
     * @param  maxReconnectDelay
     *         The maximum amount of time that JDA will wait between reconnect attempts in seconds.
     *
     * @throws java.lang.IllegalArgumentException
     *         Thrown if the provided {@code maxReconnectDelay} is less than 32.
     *
     * @return The JDABuilder instance. Useful for chaining.
     */
    @Nonnull
    public JDABuilder setMaxReconnectDelay(@Nonnegative int maxReconnectDelay)
    {
        Checks.check(maxReconnectDelay >= 32, "Max reconnect delay must be 32 seconds or greater. You provided %d.", maxReconnectDelay);

        this.maxReconnectDelay = maxReconnectDelay;
        return this;
    }

    /**
     * This will enable sharding mode for JDA.
     * <br>In sharding mode, guilds are split up and assigned one of multiple shards (clients).
     * <br>The shardId that receives all stuff related to given bot is calculated as follows: shardId == (guildId {@literal >>} 22) % shardTotal;
     * <br><b>PMs are only sent to shard 0.</b>
     *
     * <p>Please note, that a shard will not know about guilds which are not assigned to it.
     *
     * <p><u><b>When sharding it is a required to use a {@link net.dv8tion.jda.core.requests.SessionReconnectQueue SessionReconnectQueue}
     * to ensure that shards will not reconnect at the same time and cause API spam. See {@link #setReconnectQueue(SessionReconnectQueue)}</b></u>
     *
     * <p><b>It is not possible to use sharding with an account for {@link net.dv8tion.jda.core.AccountType#CLIENT AccountType.CLIENT}!</b>
     *
     * @param  shardId
     *         The id of this shard (starting at 0).
     * @param  shardTotal
     *         The number of overall shards.
     *
     * @throws net.dv8tion.jda.core.exceptions.AccountTypeException
     *         If this is used on a JDABuilder for {@link net.dv8tion.jda.core.AccountType#CLIENT AccountType.CLIENT}
     * @throws java.lang.IllegalArgumentException
     *         If the provided shard configuration is invalid
     *         ({@code 0 <= shardId < shardTotal} with {@code shardTotal > 0})
     *
     * @return The JDABuilder instance. Useful for chaining.
     *
     * @see    net.dv8tion.jda.core.JDA#getShardInfo() JDA.getShardInfo()
     * @see    net.dv8tion.jda.bot.sharding.ShardManager ShardManager
     */
    @Nonnull
    public JDABuilder useSharding(@Nonnegative int shardId, @Nonnegative int shardTotal)
    {
        AccountTypeException.check(accountType, AccountType.BOT);
        Checks.notNegative(shardId, "Shard ID");
        Checks.positive(shardTotal, "Shard Total");
        Checks.check(shardId < shardTotal,
            "The shard ID must be lower than the shardTotal! Shard IDs are 0-based.");
        shardInfo = new JDA.ShardInfo(shardId, shardTotal);
        return this;
    }

    /**
     * Sets the {@link net.dv8tion.jda.core.utils.SessionController SessionController}
     * for this JDABuilder instance. This can be used to sync behaviour and state between shards
     * of a bot and should be one and the same instance on all builders for the shards.
     * <br>When {@link #useSharding(int, int)} is enabled, this is set by default.
     *
     * <p>When set, this allows the builder to build shards with respect to the login ratelimit automatically.
     *
     * <p><b>Setting this disables the {@link #setShardedRateLimiter(ShardedRateLimiter)} and {@link #setReconnectQueue(net.dv8tion.jda.core.requests.SessionReconnectQueue)}
     * settings.</b>
     *
     * @param  controller
     *         The {@link net.dv8tion.jda.core.utils.SessionController SessionController} to use
     *
     * @return The JDABuilder instance. Useful for chaining.
     *
     * @see    net.dv8tion.jda.core.utils.SessionControllerAdapter SessionControllerAdapter
     */
    public JDABuilder setSessionController(SessionController controller)
    {
        this.controller = controller;
        return this;
    }

    /**
     * Builds a new {@link net.dv8tion.jda.core.JDA} instance and uses the provided token to start the login process.
     * <br>The login process runs in a different thread, so while this will return immediately, {@link net.dv8tion.jda.core.JDA} has not
     * finished loading, thus many {@link net.dv8tion.jda.core.JDA} methods have the chance to return incorrect information.
     * <br>The main use of this method is to start the JDA connect process and do other things in parallel while startup is
     * being performed like database connection or local resource loading.
     *
     * <p>If you wish to be sure that the {@link net.dv8tion.jda.core.JDA} information is correct, please use
     * {@link net.dv8tion.jda.core.JDABuilder#buildBlocking() buildBlocking()} or register an
     * {@link net.dv8tion.jda.core.hooks.EventListener EventListener} to listen for the
     * {@link net.dv8tion.jda.core.events.ReadyEvent ReadyEvent} .
     *
     * @throws LoginException
     *         If the provided token is invalid.
     * @throws IllegalArgumentException
     *         If the provided token is empty or null.
     *
     * @return A {@link net.dv8tion.jda.core.JDA} instance that has started the login process. It is unknown as
     *         to whether or not loading has finished when this returns.
     */
<<<<<<< HEAD
    @Nonnull
    public JDA buildAsync() throws LoginException, IllegalArgumentException, RateLimitedException
=======
    public JDA buildAsync() throws LoginException
>>>>>>> 78ee8f87
    {
        OkHttpClient.Builder httpClientBuilder = this.httpClientBuilder == null ? new OkHttpClient.Builder() : this.httpClientBuilder;
        WebSocketFactory wsFactory = this.wsFactory == null ? new WebSocketFactory() : this.wsFactory;

        if (controller == null)
        {
            if (reconnectQueue != null || shardRateLimiter != null)
                controller = new ProvidingSessionController(reconnectQueue, shardRateLimiter);
            else if (shardInfo != null)
                controller = new SessionControllerAdapter();
        }
        JDAImpl jda = new JDAImpl(accountType, token, controller, httpClientBuilder, wsFactory, autoReconnect, enableVoice, enableShutdownHook,
                enableBulkDeleteSplitting, requestTimeoutRetry, enableContext, corePoolSize, maxReconnectDelay, contextMap);

        if (eventManager != null)
            jda.setEventManager(eventManager);

        if (audioSendFactory != null)
            jda.setAudioSendFactory(audioSendFactory);

        listeners.forEach(jda::addEventListener);
        jda.setStatus(JDA.Status.INITIALIZED);  //This is already set by JDA internally, but this is to make sure the listeners catch it.

        String gateway = jda.getGateway();

        // Set the presence information before connecting to have the correct information ready when sending IDENTIFY
        ((PresenceImpl) jda.getPresence())
                .setCacheGame(game)
                .setCacheIdle(idle)
                .setCacheStatus(status);
        jda.login(gateway, shardInfo);
        return jda;
    }

    /**
     * Builds a new {@link net.dv8tion.jda.core.JDA} instance and uses the provided token to start the login process.
     * <br>This method will block until JDA has reached the specified connection status.
     *
     * <h2>Login Cycle</h2>
     * <ol>
     *     <li>{@link net.dv8tion.jda.core.JDA.Status#INITIALIZING INITIALIZING}</li>
     *     <li>{@link net.dv8tion.jda.core.JDA.Status#INITIALIZED INITIALIZED}</li>
     *     <li>{@link net.dv8tion.jda.core.JDA.Status#LOGGING_IN LOGGING_IN}</li>
     *     <li>{@link net.dv8tion.jda.core.JDA.Status#CONNECTING_TO_WEBSOCKET CONNECTING_TO_WEBSOCKET}</li>
     *     <li>{@link net.dv8tion.jda.core.JDA.Status#IDENTIFYING_SESSION IDENTIFYING_SESSION}</li>
     *     <li>{@link net.dv8tion.jda.core.JDA.Status#AWAITING_LOGIN_CONFIRMATION AWAITING_LOGIN_CONFIRMATION}</li>
     *     <li>{@link net.dv8tion.jda.core.JDA.Status#LOADING_SUBSYSTEMS LOADING_SUBSYSTEMS}</li>
     *     <li>{@link net.dv8tion.jda.core.JDA.Status#CONNECTED CONNECTED}</li>
     * </ol>
     *
     * @param  status
     *         The {@link JDA.Status Status} to wait for, once JDA has reached the specified
     *         stage of the startup cycle this method will return.
     *
     * @throws LoginException
     *         If the provided token is invalid.
     * @throws IllegalArgumentException
     *         If the provided token is empty or {@code null} or
     *         the provided status is not part of the login cycle.
     * @throws InterruptedException
     *         If an interrupt request is received while waiting for {@link net.dv8tion.jda.core.JDA} to finish logging in.
     *         This would most likely be caused by a JVM shutdown request.
     *
     * @return A {@link net.dv8tion.jda.core.JDA} Object that is <b>guaranteed</b> to be logged in and finished loading.
     */
<<<<<<< HEAD
    @Nonnull
    public JDA buildBlocking(JDA.Status status) throws LoginException, IllegalArgumentException, InterruptedException, RateLimitedException
=======
    public JDA buildBlocking(JDA.Status status) throws LoginException, InterruptedException
>>>>>>> 78ee8f87
    {
        Checks.notNull(status, "Status");
        Checks.check(status.isInit(), "Cannot await the status %s as it is not part of the login cycle!", status);
        JDA jda = buildAsync();
        while (!jda.getStatus().isInit()                      // JDA might disconnect while starting
             || jda.getStatus().ordinal() < status.ordinal()) // Wait until status is bypassed
        {
            if (jda.getStatus() == Status.SHUTDOWN)
                throw new IllegalStateException("JDA was unable to finish starting up!");
            Thread.sleep(50);
        }

        return jda;
    }

    /**
     * Builds a new {@link net.dv8tion.jda.core.JDA} instance and uses the provided token to start the login process.
     * <br>This method will block until JDA has logged in and finished loading all resources. This is an alternative
     * to using {@link net.dv8tion.jda.core.events.ReadyEvent ReadyEvent}.
     *
     * @throws LoginException
     *         If the provided token is invalid.
     * @throws IllegalArgumentException
     *         If the provided token is empty or null.
     * @throws InterruptedException
     *         If an interrupt request is received while waiting for {@link net.dv8tion.jda.core.JDA} to finish logging in.
     *         This would most likely be caused by a JVM shutdown request.
     *
     * @return A {@link net.dv8tion.jda.core.JDA} Object that is <b>guaranteed</b> to be logged in and finished loading.
     */
<<<<<<< HEAD
    @Nonnull
    public JDA buildBlocking() throws LoginException, IllegalArgumentException, InterruptedException, RateLimitedException
=======
    public JDA buildBlocking() throws LoginException, InterruptedException
>>>>>>> 78ee8f87
    {
        return buildBlocking(Status.CONNECTED);
    }
}<|MERGE_RESOLUTION|>--- conflicted
+++ resolved
@@ -156,13 +156,9 @@
      *         This system has been completely moved into a new central object {@link net.dv8tion.jda.core.utils.SessionController SessionController}.
      *         <br>Use {@link #setSessionController(SessionController)} instead!
      */
-<<<<<<< HEAD
-    @Nonnull
+    @Nonnull
+    @Deprecated
     public JDABuilder setReconnectQueue(@Nullable SessionReconnectQueue queue)
-=======
-    @Deprecated
-    public JDABuilder setReconnectQueue(SessionReconnectQueue queue)
->>>>>>> 78ee8f87
     {
         this.reconnectQueue = queue;
         return this;
@@ -193,13 +189,9 @@
      *         This system has been completely moved into a new central object {@link net.dv8tion.jda.core.utils.SessionController SessionController}.
      *         <br>Use {@link #setSessionController(SessionController)} instead!
      */
-<<<<<<< HEAD
-    @Nonnull
+    @Nonnull
+    @Deprecated
     public JDABuilder setShardedRateLimiter(@Nullable ShardedRateLimiter rateLimiter)
-=======
-    @Deprecated
-    public JDABuilder setShardedRateLimiter(ShardedRateLimiter rateLimiter)
->>>>>>> 78ee8f87
     {
         if (accountType != AccountType.BOT)
             this.shardRateLimiter = null;
@@ -635,7 +627,8 @@
      *
      * @see    net.dv8tion.jda.core.utils.SessionControllerAdapter SessionControllerAdapter
      */
-    public JDABuilder setSessionController(SessionController controller)
+    @Nonnull
+    public JDABuilder setSessionController(@Nullable SessionController controller)
     {
         this.controller = controller;
         return this;
@@ -661,12 +654,8 @@
      * @return A {@link net.dv8tion.jda.core.JDA} instance that has started the login process. It is unknown as
      *         to whether or not loading has finished when this returns.
      */
-<<<<<<< HEAD
-    @Nonnull
-    public JDA buildAsync() throws LoginException, IllegalArgumentException, RateLimitedException
-=======
+    @Nonnull
     public JDA buildAsync() throws LoginException
->>>>>>> 78ee8f87
     {
         OkHttpClient.Builder httpClientBuilder = this.httpClientBuilder == null ? new OkHttpClient.Builder() : this.httpClientBuilder;
         WebSocketFactory wsFactory = this.wsFactory == null ? new WebSocketFactory() : this.wsFactory;
@@ -732,12 +721,8 @@
      *
      * @return A {@link net.dv8tion.jda.core.JDA} Object that is <b>guaranteed</b> to be logged in and finished loading.
      */
-<<<<<<< HEAD
-    @Nonnull
-    public JDA buildBlocking(JDA.Status status) throws LoginException, IllegalArgumentException, InterruptedException, RateLimitedException
-=======
+    @Nonnull
     public JDA buildBlocking(JDA.Status status) throws LoginException, InterruptedException
->>>>>>> 78ee8f87
     {
         Checks.notNull(status, "Status");
         Checks.check(status.isInit(), "Cannot await the status %s as it is not part of the login cycle!", status);
@@ -768,12 +753,8 @@
      *
      * @return A {@link net.dv8tion.jda.core.JDA} Object that is <b>guaranteed</b> to be logged in and finished loading.
      */
-<<<<<<< HEAD
-    @Nonnull
-    public JDA buildBlocking() throws LoginException, IllegalArgumentException, InterruptedException, RateLimitedException
-=======
+    @Nonnull
     public JDA buildBlocking() throws LoginException, InterruptedException
->>>>>>> 78ee8f87
     {
         return buildBlocking(Status.CONNECTED);
     }
