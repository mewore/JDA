--- conflicted
+++ resolved
@@ -38,19 +38,13 @@
 import net.dv8tion.jda.core.requests.restaction.pagination.AuditLogPaginationAction;
 import net.dv8tion.jda.core.utils.Checks;
 import net.dv8tion.jda.core.utils.MiscUtil;
-<<<<<<< HEAD
 import net.dv8tion.jda.core.utils.data.DataArray;
 import net.dv8tion.jda.core.utils.data.DataObject;
 import net.dv8tion.jda.core.utils.data.DataReadException;
-=======
 import net.dv8tion.jda.core.utils.cache.*;
 import net.dv8tion.jda.core.utils.cache.impl.MemberCacheViewImpl;
 import net.dv8tion.jda.core.utils.cache.impl.SnowflakeCacheViewImpl;
 import net.dv8tion.jda.core.utils.cache.impl.SortedSnowflakeCacheView;
-import org.json.JSONArray;
-import org.json.JSONException;
-import org.json.JSONObject;
->>>>>>> b12cf49a
 
 import javax.annotation.Nullable;
 import java.time.OffsetDateTime;
@@ -665,16 +659,13 @@
         return roleCache.getMap();
     }
 
-<<<<<<< HEAD
+
+    public TLongObjectMap<Emote> getEmoteMap()
+    {
+        return emoteCache.getMap();
+    }
+
     public TLongObjectMap<DataObject> getCachedPresenceMap()
-=======
-    public TLongObjectMap<Emote> getEmoteMap()
->>>>>>> b12cf49a
-    {
-        return emoteCache.getMap();
-    }
-
-    public TLongObjectMap<JSONObject> getCachedPresenceMap()
     {
         return cachedPresences;
     }
