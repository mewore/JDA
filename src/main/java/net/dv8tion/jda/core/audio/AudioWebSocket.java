/*
 *     Copyright 2015-2017 Austin Keener & Michael Ritter & Florian Spieß
 *
 * Licensed under the Apache License, Version 2.0 (the "License");
 * you may not use this file except in compliance with the License.
 * You may obtain a copy of the License at
 *
 *     http://www.apache.org/licenses/LICENSE-2.0
 *
 * Unless required by applicable law or agreed to in writing, software
 * distributed under the License is distributed on an "AS IS" BASIS,
 * WITHOUT WARRANTIES OR CONDITIONS OF ANY KIND, either express or implied.
 * See the License for the specific language governing permissions and
 * limitations under the License.
 */

package net.dv8tion.jda.core.audio;

import com.neovisionaries.ws.client.*;
import net.dv8tion.jda.core.audio.hooks.ConnectionListener;
import net.dv8tion.jda.core.audio.hooks.ConnectionStatus;
import net.dv8tion.jda.core.entities.Guild;
import net.dv8tion.jda.core.entities.User;
import net.dv8tion.jda.core.entities.VoiceChannel;
import net.dv8tion.jda.core.entities.impl.JDAImpl;
import net.dv8tion.jda.core.events.ExceptionEvent;
import net.dv8tion.jda.core.managers.impl.AudioManagerImpl;
import net.dv8tion.jda.core.utils.SimpleLog;
import net.dv8tion.jda.core.utils.data.DataArray;
import net.dv8tion.jda.core.utils.data.DataObject;

import java.io.IOException;
import java.net.*;
import java.nio.ByteBuffer;
import java.util.Arrays;
import java.util.List;
import java.util.Map;
import java.util.concurrent.*;
import java.util.concurrent.atomic.AtomicInteger;

public class AudioWebSocket extends WebSocketAdapter
{
    public static final SimpleLog LOG = SimpleLog.getLog("JDAAudioSocket");
    public static final int DISCORD_SECRET_KEY_LENGTH = 32;
    public static final int AUDIO_GATEWAY_VERSION = 3;

    protected final ConnectionListener listener;
    protected final ScheduledThreadPoolExecutor keepAlivePool;
    protected AudioConnection audioConnection;
    protected ConnectionStatus connectionStatus = ConnectionStatus.NOT_CONNECTED;

    private final JDAImpl api;
    private final Guild guild;
    private final String endpoint;
    private final String sessionId;
    private final String token;
    private boolean connected = false;
    private boolean ready = false;
    private boolean shutdown = false;
    private boolean reconnecting = false;
    private Future<?> keepAliveHandle;
    private String wssEndpoint;
    private boolean shouldReconnect;

    private int ssrc;
    private byte[] secretKey;
    private DatagramSocket udpSocket;
    private InetSocketAddress address;

    public WebSocket socket;

    public AudioWebSocket(ConnectionListener listener, String endpoint, JDAImpl api, Guild guild, String sessionId, String token, boolean shouldReconnect)
    {
        this.listener = listener;
        this.endpoint = endpoint;
        this.api = api;
        this.guild = guild;
        this.sessionId = sessionId;
        this.token = token;
        this.shouldReconnect = shouldReconnect;

        keepAlivePool = api.getAudioKeepAlivePool();

        //Append the Secure Websocket scheme so that our websocket library knows how to connect
        wssEndpoint = String.format("wss://%s/?v=%d", endpoint, AUDIO_GATEWAY_VERSION);

        if (sessionId == null || sessionId.isEmpty())
            throw new IllegalArgumentException("Cannot create a voice connection using a null/empty sessionId!");
        if (token == null || token.isEmpty())
            throw new IllegalArgumentException("Cannot create a voice connection using a null/empty token!");
    }

    protected void send(String message)
    {
        LOG.trace("<- " + message);
        socket.sendText(message);
    }

    protected void send(int op, Object data)
    {
        send(new DataObject()
            .put("op", op)
            .put("d", data)
            .toString());
    }

    @Override
    public void onConnected(WebSocket websocket, Map<String, List<String>> headers)
    {
        if (shutdown)
        {
            //Somehow this AudioWebSocket was shutdown before we finished connecting....
            // thus we just disconnect here since we were asked to shutdown
            socket.sendClose(1000);
            return;
        }

        if (reconnecting)
            resume();
        else
            identify();

        connected = true;
        reconnecting = false;
        changeStatus(ConnectionStatus.CONNECTING_AWAITING_AUTHENTICATING);
        if (!reconnecting)
            audioConnection.ready();
    }

    @Override
    public void onTextMessage(WebSocket websocket, String message)
    {
        DataObject contentAll = null;
        try
        {
            contentAll = DataObject.fromJson(message);
        }
        catch (IOException e)
        {
            LOG.fatal("Could not parse");
            LOG.log(e);
        }
        int opCode = contentAll.getInt("op");

        switch(opCode)
        {
            case VoiceCode.HELLO:
            {
                LOG.trace("-> HELLO " + contentAll);
                final DataObject payload = contentAll.getObject("d");
                final int interval = payload.getInt("heartbeat_interval");
                stopKeepAlive();
                setupKeepAlive(interval / 2);
                //FIXME: discord will rollout a working interval once that is done we need to use it properly
                break;
            }
            case VoiceCode.READY:
            {
                LOG.trace("-> READY " + contentAll);
                DataObject content = contentAll.getObject("d");

                ssrc = content.getInt("ssrc");
                int port = content.getInt("port");

                //Find our external IP and Port using Discord
                InetSocketAddress externalIpAndPort;

                changeStatus(ConnectionStatus.CONNECTING_ATTEMPTING_UDP_DISCOVERY);
                int tries = 0;
                do
                {
                    externalIpAndPort = handleUdpDiscovery(new InetSocketAddress(endpoint, port), ssrc);
                    tries++;
                    if (externalIpAndPort == null && tries > 5)
                    {
                        close(ConnectionStatus.ERROR_UDP_UNABLE_TO_CONNECT);
                        return;
                    }
                } while (externalIpAndPort == null);

                final DataObject object = new DataObject()
                        .put("protocol", "udp")
                        .put("data", new DataObject()
                            .put("address", externalIpAndPort.getHostString())
                            .put("port", externalIpAndPort.getPort())
                            .put("mode", "xsalsa20_poly1305"));   //Discord requires encryption
                send(VoiceCode.SELECT_PROTOCOL, object);
                changeStatus(ConnectionStatus.CONNECTING_AWAITING_READY);
                break;
            }
            case VoiceCode.RESUMED:
            {
                LOG.trace("-> RESUMED " + contentAll);
                LOG.debug("Successfully resumed session!");
                changeStatus(ConnectionStatus.CONNECTED);
                ready = true;
                break;
            }
            case VoiceCode.SESSION_DESCRIPTION:
            {
                LOG.trace("-> SESSION_DESCRIPTION " + contentAll);
                //secret_key is an array of 32 ints that are less than 256, so they are bytes.
                DataArray keyArray = contentAll.getObject("d").getArray("secret_key");

                secretKey = new byte[DISCORD_SECRET_KEY_LENGTH];
                for (int i = 0; i < keyArray.length(); i++)
                    secretKey[i] = (byte) keyArray.getInt(i);

                LOG.trace("Audio connection has finished connecting!");
                ready = true;
                changeStatus(ConnectionStatus.CONNECTED);
                break;
            }
            case VoiceCode.HEARTBEAT:
            {
                LOG.trace("-> HEARTBEAT " + contentAll);
                send(VoiceCode.HEARTBEAT, System.currentTimeMillis());
                break;
            }
            case VoiceCode.HEARTBEAT_ACK:
            {
                LOG.trace("-> HEARTBEAT_ACK " + contentAll);
                final long ping = System.currentTimeMillis() - contentAll.getLong("d");
                listener.onPing(ping);
                break;
            }
            case VoiceCode.USER_SPEAKING_UPDATE:
            {
                LOG.trace("-> USER_SPEAKING_UPDATE " + contentAll);
                final DataObject content = contentAll.getObject("d");
                final boolean speaking = content.getBoolean("speaking");
                final int ssrc = content.getInt("ssrc");
                final long userId = content.getLong("user_id");

                final User user = getUser(userId);
                if (user == null)
                {
                    //more relevant for audio connection
                    AudioConnection.LOG.trace("Got an Audio USER_SPEAKING_UPDATE for a non-existent User. Data: " + contentAll);
                    break;
                }

                audioConnection.updateUserSSRC(ssrc, userId);
                listener.onUserSpeaking(user, speaking);
                break;
            }
            case VoiceCode.USER_DISCONNECT:
            {
                LOG.trace("-> USER_DISCONNECT " + contentAll);
                final DataObject payload = contentAll.getObject("d");
                final long userId = payload.getLong("user_id");
                audioConnection.removeUserSSRC(userId);
                break;
            }
            case 12:
            {
                LOG.trace("-> OP 12 " + contentAll);
                // ignore op 12 for now
                break;
            }
            default:
                LOG.debug("Unknown Audio OP code.\n" + contentAll.toString());
        }
    }

    @Override
    public void onDisconnected(WebSocket websocket, WebSocketFrame serverCloseFrame, WebSocketFrame clientCloseFrame, boolean closedByServer)
    {
        LOG.debug("The Audio connection was closed!");
        LOG.debug("By remote? " + closedByServer);
        if (serverCloseFrame != null)
        {
            LOG.debug("Reason: " + serverCloseFrame.getCloseReason());
            LOG.debug("Close code: " + serverCloseFrame.getCloseCode());
            final int code = serverCloseFrame.getCloseCode();
            final VoiceCode.Close closeCode = VoiceCode.Close.from(code);
            switch (closeCode)
            {
                case SERVER_NOT_FOUND:
                case SERVER_CRASH:
                case INVALID_SESSION:
                    this.close(ConnectionStatus.ERROR_CANNOT_RESUME);
                    break;
                case AUTHENTICATION_FAILED:
                    this.close(ConnectionStatus.DISCONNECTED_AUTHENTICATION_FAILURE);
                    break;
                default:
                    this.reconnect(ConnectionStatus.ERROR_LOST_CONNECTION);
            }
            return;
        }
        if (clientCloseFrame != null)
        {
            LOG.debug("ClientReason: " + clientCloseFrame.getCloseReason());
            LOG.debug("ClientCode: " + clientCloseFrame.getCloseCode());
            if (clientCloseFrame.getCloseCode() != 1000)
            {
                // unexpected close -> error -> attempt resume
                this.reconnect(ConnectionStatus.ERROR_LOST_CONNECTION);
                return;
            }
        }
        this.close(ConnectionStatus.NOT_CONNECTED);
    }

    @Override
    public void onUnexpectedError(WebSocket websocket, WebSocketException cause)
    {
        handleCallbackError(websocket, cause);
    }

    @Override
    public void handleCallbackError(WebSocket websocket, Throwable cause)
    {
        LOG.log(cause);
        api.getEventManager().handle(new ExceptionEvent(api, cause, true));
    }

    @Override
    public void onThreadCreated(WebSocket websocket, ThreadType threadType, Thread thread) throws Exception
    {
        final String identifier = api.getIdentifierString();
        final String guildId = guild.getId();
        switch (threadType)
        {
            case CONNECT_THREAD:
                thread.setName(identifier + " AudioWS-ConnectThread (guildId: " + guildId + ')');
                break;
            case FINISH_THREAD:
                thread.setName(identifier + " AudioWS-FinishThread (guildId: " + guildId + ')');
                break;
            case WRITING_THREAD:
                thread.setName(identifier + " AudioWS-WriteThread (guildId: " + guildId + ')');
                break;
            case READING_THREAD:
                thread.setName(identifier + " AudioWS-ReadThread (guildId: " + guildId + ')');
                break;
            default:
                thread.setName(identifier + " AudioWS-" + threadType + " (guildId: " + guildId + ')');
        }
    }

    @Override
    public void onConnectError(WebSocket webSocket, WebSocketException e)
    {
        LOG.warn("Failed to establish websocket connection: " + e.getError() + " - " + e.getMessage()
                + "\nClosing connection and attempting to reconnect.");
        this.close(ConnectionStatus.ERROR_WEBSOCKET_UNABLE_TO_CONNECT);
    }

    private void identify()
    {
        DataObject connectObj = new DataObject()
                .put("server_id", guild.getId())
                .put("user_id", api.getSelfUser().getId())
                .put("session_id", sessionId)
                .put("token", token);
        send(VoiceCode.IDENTIFY, connectObj);
    }

    private void resume()
    {
        LOG.debug("Sending resume payload...");
        DataObject resumeObj = new DataObject()
                .put("server_id", guild.getId())
                .put("session_id", sessionId)
                .put("token", token);
        send(VoiceCode.RESUME, resumeObj);
    }

    public void startConnection()
    {
        if (!reconnecting && socket != null)
            throw new IllegalStateException("Somehow, someway, this AudioWebSocket has already attempted to start a connection!");

        try
        {
            socket = api.getWebSocketFactory()
                    .createSocket(wssEndpoint)
                    .addListener(this);
            changeStatus(ConnectionStatus.CONNECTING_AWAITING_WEBSOCKET_CONNECT);
            socket.connectAsynchronously();
        }
        catch (IOException e)
        {
            LOG.warn("Encountered IOException while attempting to connect: " + e.getMessage()
                    + "\nClosing connection and attempting to reconnect.");
            this.close(ConnectionStatus.ERROR_WEBSOCKET_UNABLE_TO_CONNECT);
        }
    }

    public synchronized void reconnect(ConnectionStatus closeStatus)
    {
        if (shutdown)
            return;
        connected = false;
        ready = false;
        reconnecting = true;
        changeStatus(closeStatus);
        startConnection();
    }

    public synchronized void close(ConnectionStatus closeStatus)
    {
        //Makes sure we don't run this method again after the socket.close(1000) call fires onDisconnect
        if (shutdown)
            return;
        connected = false;
        ready = false;
        shutdown = true;

        stopKeepAlive();

        if (udpSocket != null)
            udpSocket.close();
        if (socket != null && socket.isOpen())
            socket.sendClose(1000);

        VoiceChannel disconnectedChannel;
        AudioManagerImpl manager = (AudioManagerImpl) guild.getAudioManager();

        synchronized (manager.CONNECTION_LOCK)
        {
            if (audioConnection != null)
                audioConnection.shutdown();

            if (manager.getConnectedChannel() != null)
                disconnectedChannel = manager.getConnectedChannel();
            else
                disconnectedChannel = manager.getQueuedAudioConnection();

            manager.setAudioConnection(null);
        }

        //Verify that it is actually a lost of connection and not due the connected channel being deleted.
        if (closeStatus == ConnectionStatus.ERROR_LOST_CONNECTION)
        {
            //Get guild from JDA, don't use [guild] field to make sure that we don't have
            // a problem of an out of date guild stored in [guild] during a possible mWS invalidate.
            Guild connGuild = api.getGuildById(guild.getIdLong());
            if (connGuild != null)
            {
                if (connGuild.getVoiceChannelById(audioConnection.getChannel().getIdLong()) == null)
                    closeStatus = ConnectionStatus.DISCONNECTED_CHANNEL_DELETED;
            }
        }

        changeStatus(closeStatus);

        //decide if we reconnect.
        if (shouldReconnect
                && closeStatus != ConnectionStatus.NOT_CONNECTED    //indicated that the connection was purposely closed. don't reconnect.
                && closeStatus != ConnectionStatus.DISCONNECTED_CHANNEL_DELETED
                && closeStatus != ConnectionStatus.DISCONNECTED_REMOVED_FROM_GUILD
                && closeStatus != ConnectionStatus.AUDIO_REGION_CHANGE) //Already handled.
        {
            manager.setQueuedAudioConnection(disconnectedChannel);
            api.getClient().queueAudioReconnect(disconnectedChannel);
        }
        else if (closeStatus != ConnectionStatus.AUDIO_REGION_CHANGE)
        {
<<<<<<< HEAD
            DataObject closeFrame = new DataObject()
                .put("op", WebSocketCode.VOICE_STATE)
                .put("d", new DataObject()
                    .put("guild_id", guild.getId())
                    .put("channel_id", null)
                    .put("self_mute", false)
                    .put("self_deaf", false));
            api.getClient().send(closeFrame);
=======
            api.getClient().queueAudioDisconnect(guild);
>>>>>>> 7c2369b0
        }
    }

    public DatagramSocket getUdpSocket()
    {
        return udpSocket;
    }

    public InetSocketAddress getAddress()
    {
        return address;
    }

    public byte[] getSecretKey()
    {
        return Arrays.copyOf(secretKey, secretKey.length);
    }

    public int getSSRC()
    {
        return ssrc;
    }
    public boolean isConnected()
    {
        return connected;
    }
    public boolean isReady()
    {
        return ready;
    }

    private InetSocketAddress handleUdpDiscovery(InetSocketAddress address, int ssrc)
    {
        //We will now send a packet to discord to punch a port hole in the NAT wall.
        //This is called UDP hole punching.
        try
        {
            udpSocket = new DatagramSocket();   //Use UDP, not TCP.

            //Create a byte array of length 70 containing our ssrc.
            ByteBuffer buffer = ByteBuffer.allocate(70);    //70 taken from https://github.com/Rapptz/discord.py/blob/async/discord/voice_client.py#L208
            buffer.putInt(ssrc);                            //Put the ssrc that we were given into the packet to send back to discord.

            //Construct our packet to be sent loaded with the byte buffer we store the ssrc in.
            DatagramPacket discoveryPacket = new DatagramPacket(buffer.array(), buffer.array().length, address);
            udpSocket.send(discoveryPacket);

            //Discord responds to our packet, returning a packet containing our external ip and the port we connected through.
            DatagramPacket receivedPacket = new DatagramPacket(new byte[70], 70);   //Give a buffer the same size as the one we sent.
            udpSocket.setSoTimeout(1000);
            udpSocket.receive(receivedPacket);

            //The byte array returned by discord containing our external ip and the port that we used
            //to connect to discord with.
            byte[] received = receivedPacket.getData();

            //Example string:"   121.83.253.66                                                   ��"
            //You'll notice that there are 4 leading nulls and a large amount of nulls between the the ip and
            // the last 2 bytes. Not sure why these exist.  The last 2 bytes are the port. More info below.
            String ourIP = new String(receivedPacket.getData());//Puts the entire byte array in. nulls are converted to spaces.
            ourIP = ourIP.substring(4, ourIP.length() - 2); //Removes the SSRC of the answer package and the port that is stuck on the end of this string. (last 2 bytes are the port)
            ourIP = ourIP.trim();  //Removes the extra whitespace(nulls) attached to both sides of the IP

            //The port exists as the last 2 bytes in the packet data, and is encoded as an UNSIGNED short.
            //Furthermore, it is stored in Little Endian instead of normal Big Endian.
            //We will first need to convert the byte order from Little Endian to Big Endian (reverse the order)
            //Then we will need to deal with the fact that the bytes represent an unsigned short.
            //Java cannot deal with unsigned types, so we will have to promote the short to a higher type.
            //Options:  char or int.  I will be doing int because it is just easier to work with.
            byte[] portBytes = new byte[2];                 //The port is exactly 2 bytes in size.
            portBytes[0] = received[received.length - 1];   //Get the second byte and store as the first
            portBytes[1] = received[received.length - 2];   //Get the first byte and store as the second.
            //We have now effectively converted from Little Endian -> Big Endian by reversing the order.

            //For more information on how this is converting from an unsigned short to an int refer to:
            //http://www.darksleep.com/player/JavaAndUnsignedTypes.html
            int firstByte = (0x000000FF & ((int) portBytes[0]));    //Promotes to int and handles the fact that it was unsigned.
            int secondByte = (0x000000FF & ((int) portBytes[1]));   //

            //Combines the 2 bytes back together.
            int ourPort = (firstByte << 8) | secondByte;

            this.address = address;

            return new InetSocketAddress(ourIP, ourPort);
        }
        catch (SocketException e)
        {
            return null;
        }
        catch (IOException e)
        {
            return null;
        }
    }

    private void stopKeepAlive()
    {
        if (keepAliveHandle != null)
            keepAliveHandle.cancel(true);
        keepAliveHandle = null;
    }

    private void setupKeepAlive(final int keepAliveInterval)
    {
        if (keepAliveHandle != null)
            LOG.fatal("Setting up a KeepAlive runnable while the previous one seems to still be active!!");

        Runnable keepAliveRunnable = () ->
        {
            if (socket != null && socket.isOpen())
                send(VoiceCode.HEARTBEAT, System.currentTimeMillis());
            if (udpSocket != null && !udpSocket.isClosed())
            {
                long seq = 0;
                try
                {
                    ByteBuffer buffer = ByteBuffer.allocate(Long.BYTES + 1);
                    buffer.put((byte)0xC9);
                    buffer.putLong(seq);
                    DatagramPacket keepAlivePacket = new DatagramPacket(buffer.array(), buffer.array().length, address);
                    udpSocket.send(keepAlivePacket);
                }
                catch (NoRouteToHostException e)
                {
                    LOG.warn("Closing AudioConnection due to inability to ping audio packets.");
                    LOG.warn("Cannot send audio packet because JDA navigate the route to Discord.\n" +
                            "Are you sure you have internet connection? It is likely that you've lost connection.");
                    this.close(ConnectionStatus.ERROR_LOST_CONNECTION);
                }
                catch (IOException e)
                {
                    LOG.log(e);
                }
            }
        };

        try
        {
            keepAliveHandle = keepAlivePool.scheduleAtFixedRate(keepAliveRunnable, 0, keepAliveInterval, TimeUnit.MILLISECONDS);
        }
        catch (RejectedExecutionException ignored) {} //ignored because this is probably caused due to a race condition
                                                      // related to the threadpool shutdown.
    }

    public void changeStatus(ConnectionStatus newStatus)
    {
        connectionStatus = newStatus;
        listener.onStatusChange(newStatus);
    }

    private User getUser(final long userId)
    {
        User user = api.getUserById(userId);
        if (user != null)
            return user;
        return api.getFakeUserMap().get(userId);
    }

    public ConnectionStatus getConnectionStatus()
    {
        return connectionStatus;
    }

    public void setAutoReconnect(boolean shouldReconnect)
    {
        this.shouldReconnect = shouldReconnect;
    }

    @Override
    protected void finalize() throws Throwable
    {
        if (!shutdown)
        {
            LOG.fatal("Finalization hook of AudioWebSocket was triggered without properly shutting down");
            close(ConnectionStatus.NOT_CONNECTED);
        }
    }

    public static class KeepAliveThreadFactory implements ThreadFactory
    {
        final String identifier;
        AtomicInteger threadCount = new AtomicInteger(1);

        public KeepAliveThreadFactory(JDAImpl api)
        {
            identifier = api.getIdentifierString() + " Audio-KeepAlive Pool";
        }

        @Override
        public Thread newThread(Runnable r)
        {
            final Thread t = new Thread(AudioManagerImpl.AUDIO_THREADS, r, identifier + " - Thread " + threadCount.getAndIncrement());
            t.setDaemon(true);
            return t;
        }
    }
}
<|MERGE_RESOLUTION|>--- conflicted
+++ resolved
@@ -459,18 +459,7 @@
         }
         else if (closeStatus != ConnectionStatus.AUDIO_REGION_CHANGE)
         {
-<<<<<<< HEAD
-            DataObject closeFrame = new DataObject()
-                .put("op", WebSocketCode.VOICE_STATE)
-                .put("d", new DataObject()
-                    .put("guild_id", guild.getId())
-                    .put("channel_id", null)
-                    .put("self_mute", false)
-                    .put("self_deaf", false));
-            api.getClient().send(closeFrame);
-=======
             api.getClient().queueAudioDisconnect(guild);
->>>>>>> 7c2369b0
         }
     }
 
